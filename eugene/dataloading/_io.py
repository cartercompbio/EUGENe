--- conflicted
+++ resolved
@@ -44,24 +44,9 @@
             else:
                 dataframe = pd.concat([pd.read_csv(file[i], sep=sep, low_memory=low_memory, names=col_names, compression=compression).drop(0), dataframe], ignore_index=True)
     else:
-<<<<<<< HEAD
-        dataframe = pd.read_csv(file, sep=sep, low_memory=low_memory, names=col_names, header=0)
-=======
         dataframe = pd.read_csv(file, sep=sep, low_memory=low_memory, names=col_names, compression=compression).drop(0)
         dataframe.reset_index(inplace=True, drop=True)
-        
-    # Add names if available
-    if name_col is not None:
-        ids = dataframe[name_col].to_numpy(dtype=str)
-    else:
-        if auto_name:
-            dataframe.reset_index(inplace=True)
-            dataframe.rename(columns={"index":"NAME"}, inplace=True)
-            dataframe["NAME"] = "seq" + dataframe['NAME'].astype(str)
-            ids = dataframe.index.to_numpy()
-        else:
-            ids = None
->>>>>>> c6ff2724
+
 
     # Subset if thresholds are passed in
     if low_thresh != None or high_thresh != None:
@@ -94,7 +79,14 @@
         ids = dataframe[name_col].to_numpy(dtype=str)
         ids = ids[keep]
     else:
-        ids = None
+        if auto_name:
+            dataframe.reset_index(inplace=True)
+            dataframe.rename(columns={"index":"NAME"}, inplace=True)
+            dataframe["NAME"] = "seq" + dataframe['NAME'].astype(str)
+            ids = dataframe.index.to_numpy()
+            ids = ids[keep]
+        else:
+            ids = None
 
 
     # Grab reverse complement if asked for
