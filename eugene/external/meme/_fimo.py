import numpy as np
import pandas as pd
from pyjaspar import jaspardb
import pyranges as pr
from pymemesuite.common import MotifFile, Sequence
from pymemesuite.fimo import FIMO
<<<<<<< HEAD
#from ...utils import track
=======

# from ...utils import track
>>>>>>> 5c82a497


def get_jaspar_motifs(
    motif_accs=None, motif_names=None, collection=None, release="JASPAR2022"
):
    assert (
        motif_accs or motif_names or collection
    ), "Must provide either motif_accs, motif_names, or collection"
    jdb_obj = jaspardb(release=release)
    if motif_accs:
        motifs = [jdb_obj.fetch_motif_by_id(acc) for acc in motif_accs]
    elif motif_names:
        motifs = [
            motif
            for name in motif_names
            for motif in jdb_obj.fetch_motifs_by_name(name)
        ]
    elif collection:
        motifs = jdb_obj.fetch_motifs(collection=collection, tax_group=["vertebrates"])
    return motifs


def save_motifs_as_meme(jaspar_motifs, filename):
    meme_file = open(filename, "w")
    meme_file.write("MEME version 4 \n")
    print(f"Saved PWM File as : {filename}")
    for motif in jaspar_motifs:
        acc = motif.base_id
        name = motif.name
        pwm = np.array(list(motif.pwm.values()))
        filter_size = pwm.shape[1]
        meme_file.write("\n")
        meme_file.write(f"MOTIF {acc} {name}\n")
        meme_file.write(
            "letter-probability matrix: alength= 4 w= %d \n"
            % np.count_nonzero(np.sum(pwm[:, :], axis=0))
        )
        for j in range(0, filter_size):
            if np.sum(pwm[:, j]) > 0:
                meme_file.write(
                    str(pwm[0, j])
                    + "\t"
                    + str(pwm[1, j])
                    + "\t"
                    + str(pwm[2, j])
                    + "\t"
                    + str(pwm[3, j])
                    + "\n"
                )
    meme_file.close()


def load_meme(filename):
    memesuite_motifs = []
    with MotifFile(filename) as motif_file:
        for motif in motif_file:
            memesuite_motifs.append(motif)
        bg = motif_file.background
    return memesuite_motifs, bg


def fimo_motifs(sdata, pymeme_motifs, background):
    pymeme_seqs = [
        Sequence(str(seq), name.encode()) for seq, name in zip(sdata.seqs, sdata.names)
    ]
    fimo = FIMO(both_strands=True)
    motif_scores = []
    for motif in pymeme_motifs:
        pattern = fimo.score_motif(motif, pymeme_seqs, background)
        for m in pattern.matched_elements:
            motif_scores.append(
                [
                    m.source.accession.decode(),
                    m.start,
                    m.stop,
                    m.strand,
                    m.score,
                    m.pvalue,
                    m.qvalue,
                    motif.accession.decode(),
                    motif.name.decode(),
                ]
            )
    return motif_scores


def score_seqs(
    sdata,
    motif_accs=None,
    motif_names=None,
    collection=None,
    release="JASPAR2020",
    filename="motifs.meme",
):
    assert (
        motif_accs or motif_names or collection
    ), "Must provide either motif_accs, motif_names, or collection"
    motifs = get_jaspar_motifs(
        motif_accs=motif_accs,
        motif_names=motif_names,
        collection=collection,
        release=release,
    )
    save_motifs_as_meme(motifs, filename)
    memesuite_motifs, bg = load_meme(filename)
    scores = fimo_motifs(sdata, memesuite_motifs, bg)
    dataframe = pr.PyRanges(
        pd.DataFrame(
            scores,
            columns=[
                "Chromosome",
                "Start",
                "End",
                "Strand",
                "Score",
                "Pvalue",
                "Qvalue",
                "Accession",
                "Name",
            ],
        )
    )
    return dataframe


# @track
def jaspar_annots_sdata(
    sdata,
    motif_accs=None,
    motif_names=None,
    collection=None,
    release="JASPAR2020",
    filename="motifs.meme",
    copy=False,
):
    sdata = sdata.copy() if copy else sdata
    sdata.pos_annot = score_seqs(
        sdata,
        motif_accs=motif_accs,
        motif_names=motif_names,
        collection=collection,
        release=release,
        filename=filename,
    )
    return sdata if copy else None<|MERGE_RESOLUTION|>--- conflicted
+++ resolved
@@ -4,12 +4,7 @@
 import pyranges as pr
 from pymemesuite.common import MotifFile, Sequence
 from pymemesuite.fimo import FIMO
-<<<<<<< HEAD
 #from ...utils import track
-=======
-
-# from ...utils import track
->>>>>>> 5c82a497
 
 
 def get_jaspar_motifs(
