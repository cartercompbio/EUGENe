--- conflicted
+++ resolved
@@ -1,11 +1,3 @@
-<<<<<<< HEAD
-from . import gkm_svm
-from . import janggu
-from . import kipoi_veff
-
-# from . import kipoi
-from . import meme
-=======
 try:
     from . import gkm_svm
     from . import janggu
@@ -13,5 +5,4 @@
     from . import kipoi
     from . import meme
 except:
-    print("An external module has failed to load.")
->>>>>>> c236b598
+    print("An external module has failed to load.")