from tqdm.auto import tqdm
import pandas as pd
import numpy as np
import torch
from ._utils import (
    _get_index_dict,
    _one_hot2token,
    _tokenize,
    _token2one_hot,
    _pad_sequences,
)  # concise
from ._utils import (
    _string_to_char_array,
    _one_hot_to_tokens,
    _char_array_to_string,
    _tokens_to_one_hot,
)  # dinuc_shuffle


# Vocabularies
DNA = ["A", "C", "G", "T"]
COMPLEMENT_DNA = {"A": "T", "C": "G", "G": "C", "T": "A"}
COMPLEMENT_RNA = {"A": "U", "C": "G", "G": "C", "U": "A"}
RNA = ["A", "C", "G", "U"]
AMINO_ACIDS = [
    "A",
    "R",
    "N",
    "D",
    "B",
    "C",
    "E",
    "Q",
    "Z",
    "G",
    "H",
    "I",
    "L",
    "K",
    "M",
    "F",
    "P",
    "S",
    "T",
    "W",
    "Y",
    "V",
]
CODONS = [
    "AAA",
    "AAC",
    "AAG",
    "AAT",
    "ACA",
    "ACC",
    "ACG",
    "ACT",
    "AGA",
    "AGC",
    "AGG",
    "AGT",
    "ATA",
    "ATC",
    "ATG",
    "ATT",
    "CAA",
    "CAC",
    "CAG",
    "CAT",
    "CCA",
    "CCC",
    "CCG",
    "CCT",
    "CGA",
    "CGC",
    "CGG",
    "CGT",
    "CTA",
    "CTC",
    "CTG",
    "CTT",
    "GAA",
    "GAC",
    "GAG",
    "GAT",
    "GCA",
    "GCC",
    "GCG",
    "GCT",
    "GGA",
    "GGC",
    "GGG",
    "GGT",
    "GTA",
    "GTC",
    "GTG",
    "GTT",
    "TAC",
    "TAT",
    "TCA",
    "TCC",
    "TCG",
    "TCT",
    "TGC",
    "TGG",
    "TGT",
    "TTA",
    "TTC",
    "TTG",
    "TTT",
]
STOP_CODONS = ["TAG", "TAA", "TGA"]


<<<<<<< HEAD
def sanitize_seq(seq):
    return seq.strip().upper()


def sanitize_seqs(seqs):
    return np.array([seq.strip().upper() for seq in seqs])


def reverse_complement_seq(seq, copy=False):
=======
def reverse_complement_seq(seq, alphabet, copy=False):
>>>>>>> 91f46233
    """Reverse complement a DNA sequence."""
    if alphabet == "DNA":
        return "".join(COMPLEMENT_DNA.get(base, base) for base in reversed(seq))
    elif alphabet == "RNA":
        return "".join(COMPLEMENT_RNA.get(base, base) for base in reversed(seq))
    else:
        raise ValueError("Invalid alphabet")


def reverse_complement_seqs(seqs, alphabet, copy=False):
    """Reverse complement a list of DNA sequences."""
    return np.array(
        [
            reverse_complement_seq(seq, alphabet)
            for i, seq in tqdm(
                enumerate(seqs),
                total=len(seqs),
                desc="Reverse complementing sequences",
            )
        ]
    )


def ohe_DNA_seq(seq, vocab=DNA, neutral_vocab="N"):
    """Convert a DNA sequence into one-hot-encoded array."""
    seq = seq.strip().upper()
    return _token2one_hot(_tokenize(seq, vocab, neutral_vocab), len(vocab))


def decode_DNA_seq(arr, vocab=DNA, neutral_vocab="N"):
    """Convert a one-hot encoded array back to string"""
    tokens = arr.argmax(axis=1)
    indexToLetter = _get_index_dict(vocab)
    return "".join([indexToLetter[x] for x in tokens])


def _ohe_seqs(
    seq_vec,
    vocab,
    neutral_vocab,
    maxlen=None,
    seq_align="start",
    pad_value="N",
    encode_type="one_hot",
<<<<<<< HEAD
    pad=True,
=======
    fill_value=None,
>>>>>>> 91f46233
):
    """
    Convert a list of genetic sequences into one-hot-encoded array.
    Arguments
        seq_vec: list of strings (genetic sequences)
        vocab: list of chars: List of "words" to use as the vocabulary. Can be strings of length>0, but all need to have the same length. For DNA, this is: ["A", "C", "G", "T"].
        neutral_vocab: list of chars: Values used to pad the sequence or represent unknown-values. For DNA, this is: ["N"].
        maxlen: int or None, should we trim (subset) the resulting sequence. If None don't trim. Note that trims wrt the align parameter. It should be smaller than the longest sequence.
        seq_align: character; 'end' or 'start' To which end should we align sequences?
        encode_type: "one_hot" or "token". "token" represents each vocab element as a positive integer from 1 to len(vocab) + 1. neutral_vocab is represented with 0.
    Returns
        Array with shape for encode_type:
            - "one_hot": `(len(seq_vec), maxlen, len(vocab))`
            - "token": `(len(seq_vec), maxlen)`
        If `maxlen=None`, it gets the value of the longest sequence length from `seq_vec`.
    """
    if isinstance(neutral_vocab, str):
        neutral_vocab = [neutral_vocab]
    if isinstance(seq_vec, str):
        raise ValueError(
            "seq_vec should be an iterable returning " + "strings not a string itself"
        )
    assert len(vocab[0]) == len(pad_value)
    assert pad_value in neutral_vocab
    assert encode_type in ["one_hot", "token"]

    if pad:
        seq_vec = _pad_sequences(
            seq_vec, maxlen=maxlen, align=seq_align, value=pad_value
        )

    if encode_type == "one_hot":
        arr_list = [
            _token2one_hot(_tokenize(seq, vocab, neutral_vocab), len(vocab), fill_value)
            for i, seq in tqdm(
                enumerate(seq_vec),
                total=len(seq_vec),
                desc="One-hot-encoding sequences",
            )
        ]
    elif encode_type == "token":
        arr_list = [
            1 + np.array(_tokenize(seq, vocab, neutral_vocab)) for seq in seq_vec
        ]
        # we add 1 to be compatible with keras: https://keras.io/layers/embeddings/
        # indexes > 0, 0 = padding element

    if pad:
        return np.stack(arr_list)
    else:
        return np.array(arr_list, dtype=object)


<<<<<<< HEAD
def ohe_DNA_seqs(seq_vec, maxlen=None, seq_align="start", pad=True, copy=False):
=======
def ohe_alphabet_seqs(seq_vec, alphabet, maxlen=None, seq_align="start", fill_value=None, copy=False):
>>>>>>> 91f46233
    """
    Convert the sequence into 1-hot-encoding np array
    Arguments
        seq_vec: list of chars. List of sequences that can have different lengths
        RNAbases : bool, Whether or not to use RNA bases in place of DNA bases. Default is false.
        maxlen: int or None, Should we trim (subset) the resulting sequence. If None don't trim. Note that trims wrt the align parameter. It should be smaller than the longest sequence.
        seq_align: character; 'end' or 'start' To which end should we align sequences?

    Returns
        3D np array of shape (len(seq_vec), trim_seq_len(or maximal sequence length if None), 4)"""
    return _ohe_seqs(
        seq_vec,
        vocab=DNA if alphabet == "DNA" else RNA,
        neutral_vocab="N",
        maxlen=maxlen,
        seq_align=seq_align,
        pad_value="N",
        encode_type="one_hot",
<<<<<<< HEAD
        pad=pad,
=======
        fill_value=fill_value
>>>>>>> 91f46233
    )


def decode_DNA_seqs(arr, vocab=DNA, verbose=True):
    """Convert a one-hot encoded array back to string"""
    tokens = _one_hot2token(arr)
    indexToLetter = _get_index_dict(vocab)
<<<<<<< HEAD
    if verbose:
        return np.array(
            [
                "".join([indexToLetter[x] for x in row])
                for i, row in tqdm(
                    enumerate(tokens), total=len(tokens), desc="Decoding DNA sequences"
                )
            ]
        )
    else:
        return ["".join([indexToLetter[x] for x in row]) for row in tokens]
=======
    return np.array(
        [
            "".join([indexToLetter[x] for x in row])
            for i, row in tqdm(
                enumerate(tokens), total=len(tokens), desc="Decoding sequences", disable=True
            )
        ]
    )
>>>>>>> 91f46233


def dinuc_shuffle_seq(seq, num_shufs=None, rng=None):
    """
    Creates shuffles of the given sequence, in which dinucleotide frequencies
    are preserved.
    Arguments:
        `seq`: either a string of length L, or an L x D np array of one-hot
            encodings
        `num_shufs`: the number of shuffles to create, N; if unspecified, only
            one shuffle will be created
        `rng`: a np RandomState object, to use for performing shuffles
    If `seq` is a string, returns a list of N strings of length L, each one
    being a shuffled version of `seq`. If `seq` is a 2D np array, then the
    result is an N x L x D np array of shuffled versions of `seq`, also
    one-hot encoded. If `num_shufs` is not specified, then the first dimension
    of N will not be present (i.e. a single string will be returned, or an L x D
    array).
    """
    if type(seq) is str or type(seq) is np.str_:
        arr = _string_to_char_array(seq)
    elif type(seq) is np.ndarray and len(seq.shape) == 2:
        seq_len, one_hot_dim = seq.shape
        arr = _one_hot_to_tokens(seq)
    else:
        raise ValueError("Expected string or one-hot encoded array")

    if not rng:
        rng = np.random.RandomState()

    # Get the set of all characters, and a mapping of which positions have which
    # characters; use `tokens`, which are integer representations of the
    # original characters
    chars, tokens = np.unique(arr, return_inverse=True)

    # For each token, get a list of indices of all the tokens that come after it
    shuf_next_inds = []
    for t in range(len(chars)):
        mask = tokens[:-1] == t  # Excluding last char
        inds = np.where(mask)[0]
        shuf_next_inds.append(inds + 1)  # Add 1 for next token

    if type(seq) is str or type(seq) is np.str_:
        all_results = []
    else:
        all_results = np.empty(
            (num_shufs if num_shufs else 1, seq_len, one_hot_dim), dtype=seq.dtype
        )

    for i in range(num_shufs if num_shufs else 1):
        # Shuffle the next indices
        for t in range(len(chars)):
            inds = np.arange(len(shuf_next_inds[t]))
            inds[:-1] = rng.permutation(len(inds) - 1)  # Keep last index same
            shuf_next_inds[t] = shuf_next_inds[t][inds]

        counters = [0] * len(chars)

        # Build the resulting array
        ind = 0
        result = np.empty_like(tokens)
        result[0] = tokens[ind]
        for j in range(1, len(tokens)):
            t = tokens[ind]
            ind = shuf_next_inds[t][counters[t]]
            counters[t] += 1
            result[j] = tokens[ind]

        if type(seq) is str or type(seq) is np.str_:
            all_results.append(_char_array_to_string(chars[result]))
        else:
            all_results[i] = _tokens_to_one_hot(chars[result], one_hot_dim)
    return all_results if num_shufs else all_results[0]


def dinuc_shuffle_seqs(seqs, num_shufs=None, rng=None):
    """
    Shuffle the sequences in `seqs` in the same way as `dinuc_shuffle_seq`.
    If `num_shufs` is not specified, then the first dimension of N will not be
    present (i.e. a single string will be returned, or an L x D array).
    """
    if not rng:
        rng = np.random.RandomState()

    if type(seqs) is str or type(seqs) is np.str_:
        seqs = [seqs]

    all_results = []
    for i in range(len(seqs)):
        all_results.append(dinuc_shuffle_seq(seqs[i], num_shufs=num_shufs, rng=rng))
    return np.array(all_results)


def perturb_seqs(X_0, ds=False):
    """Produce all edit-distance-one pertuabtions of a sequence.
    This function will take in a single one-hot encoded sequence of length N
    and return a batch of N*(n_choices-1) sequences, each containing a single
    perturbation from the given sequence.
    Parameters
    ----------
    X_0: np.ndarray, shape=(n_seqs, n_choices, seq_len)
        A one-hot encoded sequence to generate all potential perturbations.
    Returns
    -------
    X: torch.Tensor, shape=(n_seqs, (n_choices-1)*seq_len, n_choices, seq_len)
        Each single-position perturbation of seq.
    """

    if not isinstance(X_0, np.ndarray):
        raise ValueError("X_0 must be of type np.ndarray, not {}".format(type(X_0)))

    if len(X_0.shape) != 3:
        raise ValueError(
            "X_0 must have three dimensions: (n_seqs, n_choices, seq_len)."
        )

    n_seqs, n_choices, seq_len = X_0.shape
    idxs = X_0.argmax(axis=1)

    X_0 = torch.from_numpy(X_0)

    n = seq_len * (n_choices - 1)
    X = torch.tile(X_0, (n, 1, 1))
    X = X.reshape(n, n_seqs, n_choices, seq_len).permute(1, 0, 2, 3)

    for i in range(n_seqs):
        for k in range(1, n_choices):
            idx = np.arange(seq_len) * (n_choices - 1) + (k - 1)

            X[i, idx, idxs[i], np.arange(seq_len)] = 0
            X[i, idx, (idxs[i] + k) % n_choices, np.arange(seq_len)] = 1

    return X<|MERGE_RESOLUTION|>--- conflicted
+++ resolved
@@ -112,7 +112,6 @@
 STOP_CODONS = ["TAG", "TAA", "TGA"]
 
 
-<<<<<<< HEAD
 def sanitize_seq(seq):
     return seq.strip().upper()
 
@@ -121,10 +120,7 @@
     return np.array([seq.strip().upper() for seq in seqs])
 
 
-def reverse_complement_seq(seq, copy=False):
-=======
 def reverse_complement_seq(seq, alphabet, copy=False):
->>>>>>> 91f46233
     """Reverse complement a DNA sequence."""
     if alphabet == "DNA":
         return "".join(COMPLEMENT_DNA.get(base, base) for base in reversed(seq))
@@ -169,11 +165,8 @@
     seq_align="start",
     pad_value="N",
     encode_type="one_hot",
-<<<<<<< HEAD
+    fill_value=None,
     pad=True,
-=======
-    fill_value=None,
->>>>>>> 91f46233
 ):
     """
     Convert a list of genetic sequences into one-hot-encoded array.
@@ -227,11 +220,15 @@
         return np.array(arr_list, dtype=object)
 
 
-<<<<<<< HEAD
-def ohe_DNA_seqs(seq_vec, maxlen=None, seq_align="start", pad=True, copy=False):
-=======
-def ohe_alphabet_seqs(seq_vec, alphabet, maxlen=None, seq_align="start", fill_value=None, copy=False):
->>>>>>> 91f46233
+def ohe_alphabet_seqs(
+    seq_vec,
+    alphabet,
+    maxlen=None,
+    seq_align="start",
+    pad=True,
+    fill_value=None,
+    copy=False,
+):
     """
     Convert the sequence into 1-hot-encoding np array
     Arguments
@@ -250,11 +247,8 @@
         seq_align=seq_align,
         pad_value="N",
         encode_type="one_hot",
-<<<<<<< HEAD
+        fill_value=fill_value,
         pad=pad,
-=======
-        fill_value=fill_value
->>>>>>> 91f46233
     )
 
 
@@ -262,7 +256,6 @@
     """Convert a one-hot encoded array back to string"""
     tokens = _one_hot2token(arr)
     indexToLetter = _get_index_dict(vocab)
-<<<<<<< HEAD
     if verbose:
         return np.array(
             [
@@ -274,16 +267,6 @@
         )
     else:
         return ["".join([indexToLetter[x] for x in row]) for row in tokens]
-=======
-    return np.array(
-        [
-            "".join([indexToLetter[x] for x in row])
-            for i, row in tqdm(
-                enumerate(tokens), total=len(tokens), desc="Decoding sequences", disable=True
-            )
-        ]
-    )
->>>>>>> 91f46233
 
 
 def dinuc_shuffle_seq(seq, num_shufs=None, rng=None):
